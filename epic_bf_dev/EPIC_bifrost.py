--- conflicted
+++ resolved
@@ -854,19 +854,19 @@
                                     
                                 self.newflag = True
                                 accum = 0
-<<<<<<< HEAD
+
 
                                 if self.remove_autocorrs == True:
                                     memset_array(autocorr_g,0)
                                     memset_array(autocorrs,0)
                                     memset_array(autocorrs_av,0)
-=======
+
                                 
                             curr_time = time.time()
                             reserve_time = curr_time - prev_time
                             prev_time = curr_time
 
->>>>>>> 8bf479a9
+
                             #TODO: Autocorrs using Romein??
                             ## Output for gridded electric fields.
                             if self.benchmark == True:
